--- conflicted
+++ resolved
@@ -8,11 +8,8 @@
 __pycache__/
 *.pyc
 .DS_Store 
-<<<<<<< HEAD
 
-# Added on Git as release files
+# Model files
+*.pth
 best_model.pth
-best_efficient_net.pth
-=======
-best_model.pth
->>>>>>> 16cdb494
+best_efficient_net.pth